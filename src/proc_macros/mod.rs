use {
    proc_macro::TokenStream as TokenStream1,
    quote::quote,
    syn::{
        parse::{Error, Parse, ParseStream, Result},
        parse_macro_input, Ident, LitChar, LitInt, Token,
    },
    proc_macro2::{TokenStream, Group, Span},
};

struct KeyEventDef {
    pub crate_path: TokenStream,
    pub ctrl: bool,
    pub alt: bool,
    pub shift: bool,
    pub code: String,
}

impl Parse for KeyEventDef {
    fn parse(input: ParseStream<'_>) -> Result<Self> {
<<<<<<< HEAD
=======
        let crate_path = input.parse::<Group>()?.stream();

        let mut code: Option<String> = None;
>>>>>>> e531dcbe
        let mut ctrl = false;
        let mut alt = false;
        let mut shift = false;

        let code = loop {
            let lookahead = input.lookahead1();

            if lookahead.peek(LitChar) {
                break input.parse::<LitChar>()?.value().to_lowercase().collect();
            }

            if lookahead.peek(LitInt) {
                let int = input.parse::<LitInt>()?;
                let digits = int.base10_digits();
                if digits.len() > 1 {
                    return Err(Error::new(
                        int.span(),
                        "invalid key; must be between 0-9",
                    ));
                }
                break digits.to_owned();
            }

            if !lookahead.peek(Ident) {
                return Err(lookahead.error());
            }

            let ident = input.parse::<Ident>()?;
            let ident_value = ident.to_string().to_lowercase();
            let modifier = match &*ident_value {
                "ctrl" => &mut ctrl,
                "alt" => &mut alt,
                "shift" => &mut shift,
                _ => break ident_value,
            };
            if *modifier {
                return Err(Error::new(
                    ident.span(),
                    format_args!("duplicate modifier {}", ident_value),
                ));
            }
            *modifier = true;

            input.parse::<Token![-]>()?;
        };
        Ok(KeyEventDef {
            crate_path,
            ctrl,
            alt,
            shift,
            code,
        })
    }
}

<<<<<<< HEAD
/// check and expand at compile-time the provided expression
/// into a valid KeyEvent.
///
///
/// For example:
/// ```
/// # use crokey_proc_macros::key;
/// let key_event = key!(ctrl-c);
/// ```
/// is expanded into:
///
/// ```
/// let key_event = crossterm::event::KeyEvent {
///     modifiers: crossterm::event::KeyModifiers::CONTROL,
///     code: crossterm::event::KeyCode::Char('\u{63}'),
/// };
/// ```
///
/// Keys which can't be valid identifiers or single numbers in Rust must be put between simple quotes:
/// ```
/// # use crokey_proc_macros::key;
/// let ke = key!(shift-'?');
/// let ke = key!(alt-']');
/// ```
=======
// Not public API. This is internal and to be used only by `key!`.
#[doc(hidden)]
>>>>>>> e531dcbe
#[proc_macro]
pub fn key(input: TokenStream1) -> TokenStream1 {
    let key_def = parse_macro_input!(input as KeyEventDef);

    let crate_path = key_def.crate_path;

    let mut modifier_constant = "MODS".to_owned();
    if key_def.ctrl {
        modifier_constant.push_str("_CTRL");
    }
    if key_def.alt {
        modifier_constant.push_str("_ALT");
    }
    if key_def.shift {
        modifier_constant.push_str("_SHIFT");
    }
    let modifier_constant = Ident::new(&modifier_constant, Span::call_site());

    let code = match key_def.code.as_ref() {
        "backspace" => quote! { Backspace },
        "backtab" => quote! { BackTab },
        "del" => quote! { Delete },
        "delete" => quote! { Delete },
        "down" => quote! { Down },
        "end" => quote! { End },
        "enter" => quote! { Enter },
        "esc" => quote! { Esc },
        "f1" => quote! { F(1) },
        "f2" => quote! { F(2) },
        "f3" => quote! { F(3) },
        "f4" => quote! { F(4) },
        "f5" => quote! { F(5) },
        "f6" => quote! { F(6) },
        "f7" => quote! { F(7) },
        "f8" => quote! { F(8) },
        "f9" => quote! { F(9) },
        "f10" => quote! { F(10) },
        "f11" => quote! { F(11) },
        "f12" => quote! { F(12) },
        "home" => quote! { Home },
        "ins" => quote! { Insert },
        "insert" => quote! { Insert },
        "left" => quote! { Left },
        "pagedown" => quote! { PageDown },
        "pageup" => quote! { PageUp },
        "right" => quote! { Right },
        "space" => quote! { Char(' ') },
        "tab" => quote! { Tab },
        "up" => quote! { Up },
        c if c.chars().count() == 1 => {
            let c = c.chars().next().unwrap();
            quote! { Char(#c) }
        }
        _ => {
            panic!("Unrecognized key code: {:?}", key_def.code);
        }
    };
    quote! {
        #crate_path::__private::crossterm::event::KeyEvent {
            modifiers: #crate_path::__private::#modifier_constant,
            code: #crate_path::__private::crossterm::event::KeyCode::#code,
        }
    }
    .into()
}<|MERGE_RESOLUTION|>--- conflicted
+++ resolved
@@ -18,12 +18,8 @@
 
 impl Parse for KeyEventDef {
     fn parse(input: ParseStream<'_>) -> Result<Self> {
-<<<<<<< HEAD
-=======
         let crate_path = input.parse::<Group>()?.stream();
 
-        let mut code: Option<String> = None;
->>>>>>> e531dcbe
         let mut ctrl = false;
         let mut alt = false;
         let mut shift = false;
@@ -79,35 +75,8 @@
     }
 }
 
-<<<<<<< HEAD
-/// check and expand at compile-time the provided expression
-/// into a valid KeyEvent.
-///
-///
-/// For example:
-/// ```
-/// # use crokey_proc_macros::key;
-/// let key_event = key!(ctrl-c);
-/// ```
-/// is expanded into:
-///
-/// ```
-/// let key_event = crossterm::event::KeyEvent {
-///     modifiers: crossterm::event::KeyModifiers::CONTROL,
-///     code: crossterm::event::KeyCode::Char('\u{63}'),
-/// };
-/// ```
-///
-/// Keys which can't be valid identifiers or single numbers in Rust must be put between simple quotes:
-/// ```
-/// # use crokey_proc_macros::key;
-/// let ke = key!(shift-'?');
-/// let ke = key!(alt-']');
-/// ```
-=======
 // Not public API. This is internal and to be used only by `key!`.
 #[doc(hidden)]
->>>>>>> e531dcbe
 #[proc_macro]
 pub fn key(input: TokenStream1) -> TokenStream1 {
     let key_def = parse_macro_input!(input as KeyEventDef);
